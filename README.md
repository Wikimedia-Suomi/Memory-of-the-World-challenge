--- conflicted
+++ resolved
@@ -21,14 +21,10 @@
 The `--wikis` option queries each user's global account to display the
 Wikipedia projects where they have at least one edit. Other Wikimedia
 projects are ignored.  Adding `--unesco` lists the articles on those
-<<<<<<< HEAD
 projects that link to the UNESCO "Memory of the World" website (including
 localized links such as `https://www.unesco.org/en/memory-world`) and have
 been edited within the last 33 days.
-=======
-projects that link to the UNESCO "Memory of the World" website, including
-localized links such as `https://www.unesco.org/en/memory-world`.
->>>>>>> b4b3aaf5
+
 
 ```
 python load_participants.py
